--- conflicted
+++ resolved
@@ -491,29 +491,9 @@
 
 			// receiveAndBlockFn will only return with an error that it cannot handle internally. The subscription connection is closed when this method returns.
 			// If that occurs, we will log the error and attempt to re-establish the subscription connection until we exhaust the number of reconnect attempts.
-<<<<<<< HEAD
-			err = sub.ReceiveAndBlock(
-				a.getHandlerFunc(req.Topic, handler),
-				a.metadata.LockRenewalInSec,
-				func() {
-					// Reset the backoff when the subscription is successful and we have received the first message
-					bo.Reset()
-				},
-			)
+			err = receiveAndBlockFn(onFirstSuccess)
 			if err != nil && !errors.Is(err, context.Canceled) {
 				a.logger.Error(err)
-=======
-			err = receiveAndBlockFn(onFirstSuccess)
-			if err != nil {
-				var detachError *amqp.DetachError
-				var amqpError *amqp.Error
-				if errors.Is(err, detachError) ||
-					(errors.As(err, &amqpError) && amqpError.Condition == amqp.ErrorDetachForced) {
-					a.logger.Debug(err)
-				} else {
-					a.logger.Error(err)
-				}
->>>>>>> 00874a27
 			}
 
 			// Gracefully close the connection (in case it's not closed already)
